--- conflicted
+++ resolved
@@ -264,8 +264,6 @@
             Debug::PrintNodesAndShapes(*scene_->GetRootNode(), false);
             return true;
         }
-<<<<<<< HEAD
-=======
         else if (key_string == "<Ctrl>p") {
             Debug::PrintNodeGraph(*scene_->GetRootNode(), false);
             return true;
@@ -274,7 +272,6 @@
             Debug::PrintNodeGraph(*scene_->GetRootNode(), true);
             return true;
         }
->>>>>>> 171ae3dc
         else if (key_string == "<Ctrl>q") {
             should_quit_ = true;
             return true;
