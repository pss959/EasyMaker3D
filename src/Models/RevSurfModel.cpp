#include "Models/RevSurfModel.h"

#include "Math/Linear.h"
#include "Math/MeshBuilding.h"
#include "Math/MeshUtils.h"
#include "Util/Assert.h"
#include "Util/Tuning.h"

void RevSurfModel::AddFields() {
    AddModelField(profile_points_.Init("profile_points"));
    AddModelField(sweep_angle_.Init("sweep_angle", Anglef::FromDegrees(360)));

    PrimitiveModel::AddFields();
}

bool RevSurfModel::IsValid(std::string &details) {
    if (! PrimitiveModel::IsValid(details))
        return false;

    // Construct and validate the Profile if points were specified.
    if (profile_points_.WasSet()) {
        if (! CreateProfile(profile_points_).IsValid()) {
            details = "Invalid profile";
            return false;
        }
    }

    if (sweep_angle_.GetValue().Radians() == 0) {
        details = "Zero sweep angle";
        return false;
    }

    return true;
}

void RevSurfModel::CreationDone() {
    PrimitiveModel::CreationDone();

    if (! IsTemplate()) {
        if (profile_points_.WasSet()) {
            profile_ = CreateProfile(profile_points_);
            ASSERT(profile_.IsValid());
        }
    }
}

void RevSurfModel::SetProfile(const Profile &profile) {
    ASSERT(profile.IsValid());
    profile_ = profile;
    profile_points_ = profile_.GetPoints();
    ProcessChange(SG::Change::kGeometry, *this);
}

void RevSurfModel::SetSweepAngle(const Anglef &angle) {
    ASSERT(angle.Degrees() > 0 && angle.Degrees() <= 360);
    sweep_angle_ = angle;
    ProcessChange(SG::Change::kGeometry, *this);
}

Profile RevSurfModel::CreateProfile(const Profile::PointVec &points) {
<<<<<<< HEAD
    return Profile(Point2f(0, 1), Point2f(0, 0), points, 1);
=======
    ASSERT(! points.empty());
    return Profile(Point2f(0, 1), Point2f(0, 0), points, 3);
}

Profile RevSurfModel::CreateDefaultProfile() {
    return CreateProfile(Profile::PointVec{ Point2f(.5f, .5f) });
>>>>>>> 0131911d
}

TriMesh RevSurfModel::BuildMesh() {
    // Determine the number of sides based on the complexity.
    const int num_sides = LerpInt(GetComplexity(), 3, TK::kMaxRevSurfSides);
    const TriMesh mesh = BuildRevSurfMesh(profile_, sweep_angle_, num_sides);

    // If not a full sweep, center the mesh and save the offset.
    const float angle = GetSweepAngle().Degrees();
    if (angle < 360) {
        center_offset_ = Vector3f(ComputeMeshBounds(mesh).GetCenter());
        return CenterMesh(mesh);
    }

    return mesh;
}<|MERGE_RESOLUTION|>--- conflicted
+++ resolved
@@ -58,16 +58,12 @@
 }
 
 Profile RevSurfModel::CreateProfile(const Profile::PointVec &points) {
-<<<<<<< HEAD
-    return Profile(Point2f(0, 1), Point2f(0, 0), points, 1);
-=======
     ASSERT(! points.empty());
     return Profile(Point2f(0, 1), Point2f(0, 0), points, 3);
 }
 
 Profile RevSurfModel::CreateDefaultProfile() {
     return CreateProfile(Profile::PointVec{ Point2f(.5f, .5f) });
->>>>>>> 0131911d
 }
 
 TriMesh RevSurfModel::BuildMesh() {
