--- conflicted
+++ resolved
@@ -25,11 +25,7 @@
     /// Returns the current Bevel.
     const Bevel & GetBevel() const { return bevel_; }
 
-<<<<<<< HEAD
-    /// Convenience that creates a valid RevSurfModel Profile from the given
-=======
     /// Convenience that creates a valid BeveledModel Profile from the given
->>>>>>> 0131911d
     /// vector of movable profile points.
     static Profile CreateProfile(const Profile::PointVec &points);
 
