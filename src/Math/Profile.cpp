--- conflicted
+++ resolved
@@ -15,19 +15,12 @@
 Profile::Profile(const Point2f &start_point, const Point2f &end_point,
                  const PointVec &points, size_t min_count) :
     is_open_(true),
-<<<<<<< HEAD
-    min_count_(min_count),
-    start_point_(start_point),
-    end_point_(end_point),
-    points_(points) {
-=======
     min_count_(min_count) {
     ASSERT(min_count >= 2U);
     ASSERT(points.size() + 2 >= min_count);
     points_.push_back(start_point);
     Util::AppendVector(points, points_);
     points_.push_back(end_point);
->>>>>>> 0131911d
 }
 
 Profile::Profile(const PointVec &points, size_t min_count) :
@@ -45,30 +38,6 @@
 
 }
 
-<<<<<<< HEAD
-const Point2f & Profile::GetStartPoint() const {
-    ASSERT(IsOpen());
-    return start_point_;
-}
-
-const Point2f & Profile::GetEndPoint() const {
-    ASSERT(IsOpen());
-    return end_point_;
-}
-
-Profile::PointVec Profile::GetAllPoints() const {
-    if (IsOpen()) {
-        PointVec points;
-        points.reserve(GetTotalPointCount());
-        points.push_back(start_point_);
-        Util::AppendVector(points_, points);
-        points.push_back(end_point_);
-        return points;
-    }
-    else {
-        return points_;
-    }
-=======
 bool Profile::IsFixedPoint(size_t index) const {
     ASSERT(index < points_.size());
     return IsOpen() && (index == 0 || index + 1 == points_.size());
@@ -77,35 +46,18 @@
 Profile::PointVec Profile::GetMovablePoints() const {
     return IsOpen() ? PointVec(points_.begin() + 1,
                                points_.end()   - 1) : points_;
->>>>>>> 0131911d
 }
 
 const Point2f & Profile::GetPreviousPoint(size_t index) const {
     ASSERT(index < points_.size());
-<<<<<<< HEAD
-    // Special case for index 0.
-    if (index == 0)
-        return IsOpen() ? start_point_ : points_.back();
-    else
-        return points_[index - 1];
-=======
     ASSERT(index > 0 || ! IsOpen());
     return index == 0 ? points_.back() : points_[index - 1];
->>>>>>> 0131911d
 }
 
 const Point2f & Profile::GetNextPoint(size_t index) const {
     ASSERT(index < points_.size());
-<<<<<<< HEAD
-    // Special case for last index.
-    if (index + 1 == points_.size())
-        return IsOpen() ? end_point_ : points_[0];
-    else
-        return points_[index + 1];
-=======
     ASSERT(index + 1 < points_.size() || ! IsOpen());
     return index + 1 == points_.size() ? points_[0] : points_[index + 1];
->>>>>>> 0131911d
 }
 
 void Profile::SetPoint(size_t index, const Point2f &point) {
@@ -133,47 +85,20 @@
 }
 
 void Profile::RemovePoint(size_t index) {
-<<<<<<< HEAD
-    ASSERT(points_.size() > min_count_);
-=======
     ASSERTM(! (IsOpen() && (index == 0 || index + 1 == points_.size())),
             "Cannot remove fixed endpoint of open Profile");
->>>>>>> 0131911d
     ASSERT(index < points_.size());
     ASSERT(points_.size() > min_count_);
     points_.erase(points_.begin() + index);
 }
 
-<<<<<<< HEAD
-void Profile::AddPoints(const PointVec &points) {
-        Util::AppendVector(points, points_);
-    }
-
-
-bool Profile::operator==(const Profile &p) const {
-    if (p.IsOpen() != IsOpen())
-        return false;
-    if (IsOpen()) {
-        return p.start_point_ == start_point_ && p.end_point_ == end_point_ &&
-            p.points_ == points_;
-    }
-    else {
-        return p.points_ == points_;
-    }
-=======
 bool Profile::operator==(const Profile &p) const {
     return p.IsOpen() == IsOpen() && p.points_ == points_;
->>>>>>> 0131911d
 }
 
 std::string Profile::ToString() const {
     return std::string(IsOpen() ? "OP [" : "CP [") +
-<<<<<<< HEAD
-        "MIN: " + Util::ToString(GetMinPointCount()) + " <" +
-        Util::JoinItems(GetAllPoints(), ", ") + ">]";
-=======
         "CT=" + Util::ToString(points_.size()) +
         " MIN=" + Util::ToString(min_count_) + " <" +
         Util::JoinItems(points_, ", ") + ">]";
->>>>>>> 0131911d
 }