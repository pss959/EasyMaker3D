#pragma once

#include <string>
#include <vector>

#include "Math/Types.h"

/// The Profile class defines a 2D profile that is used for a variety of
/// things, such as surfaces of revolution, extrusions, or beveling. All points
/// in a Profile must be in the range [0,1] in both X and Y dimensions.
///
/// There are two types of Profile:
///   - An \em open Profile has fixed starting and ending points and any number
///     of movable points between them.
///   - A \em closed Profile has no fixed points; all points are considered
<<<<<<< HEAD
///     movable, and the last point is implicitly connected to the first point.
///
/// The constructor used to create the Profile defines whether it is open or
/// closed. Each of these constructors takes a minimum (movable) point count.
/// The Profile is not allowed to have fewer movable points than this minimum.
/// Note that the default constructor creates an invalid, undefined
/// Profile.
=======
///     movable, and the last point is implicitly connected to the first point
///     to form a loop.
///
/// The constructor used to create the Profile determines whether it is open or
/// closed. Each constructor takes a minimum total point count. The Profile is
/// not allowed to have fewer points than this minimum. Note that the default
/// constructor creates an invalid, undefined Profile.
>>>>>>> 0131911d
///
/// \ingroup Math
class Profile {
  public:
    /// Convenience typedef.
    typedef std::vector<Point2f> PointVec;

    /// The default constructor creates an invalid, undefined Profile.
    Profile();

    /// Constructor that creates an open profile using the given starting and
<<<<<<< HEAD
    /// ending points, with no movable points and a minimum of 0 movable
    /// points.
    Profile(const Point2f &start_point, const Point2f &end_point) :
        Profile(start_point, end_point, PointVec(), 0) {}

    /// Constructor that creates an open profile using the given starting and
    /// ending points, with the given vector of initial movable points and the
    /// given minimum number of movable points.
    Profile(const Point2f &start_point, const Point2f &end_point,
            const PointVec &points, size_t min_count);

    /// Constructor that creates a closed profile with the given (movable)
    /// points and minimum number of movable points.
    Profile(const PointVec &points, size_t min_count);

    /// \name Query
    ///@{

    /// Returns true if all movable points are in range and have at least the
    /// required number.
    bool IsValid() const;

    /// Returns true if the Profile is open.
    bool IsOpen() const { return is_open_; }

    /// Returns the minimum number of movable Profile points passed to the
    /// constructor.
    size_t GetMinPointCount() const { return min_count_; }

    /// Returns the fixed starting point for an open Profile. Asserts if the
    /// Profile is not open.
    const Point2f & GetStartPoint() const;

    /// Returns the fixed end point for an open Profile. Asserts if the Profile
    /// is not open.
    const Point2f & GetEndPoint() const;

    /// Returns the number of movable Profile points.
    size_t GetPointCount() const { return points_.size(); }

    /// Returns the total number of Profile points, including the fixed start
    /// and end points for an open Profile.
    size_t GetTotalPointCount() const {
        return GetPointCount() + (IsOpen() ? 2 : 0);
    }

    /// Returns the vector of user-defined profile points (not including the
    /// start and end points).
    const PointVec & GetPoints() const { return points_; }

    /// Returns all points in the profile, including the fixed start and end
    /// points.
    PointVec GetAllPoints() const;

    /// Returns the location of the point before the indexed movable point. If
    /// the Profile is open, this may return the fixed start point. If it is
    /// closed, this may wrap around to the last movable point. Asserts if the
    /// index is bad.
    const Point2f & GetPreviousPoint(size_t index) const;

    /// Returns the location of the point after the indexed movable point. If
    /// the Profile is open, this may return the fixed end point. If it is
    /// closed, this may wrap around to the first movable point. Asserts if the
    /// index is bad.
    const Point2f & GetNextPoint(size_t index) const;

    ///@}

    /// \name Modification
    ///@{

    /// Adds a movable point to the profile.
    void AddPoint(const Point2f &p) { points_.push_back(p); }

    /// Sets all the movable points..
    void SetPoints(const PointVec &points) { points_ = points; }

    /// Sets the indexed movable point. Asserts if the index is bad.
    void SetPoint(size_t index, const Point2f &point);

    /// Inserts a movable point into to the profile at the given index. Asserts
    /// if the index is bad.
    void InsertPoint(size_t index, const Point2f &point);

    /// Removes the indexed movable point from the profile. Asserts if the
    /// index is bad.
    void RemovePoint(size_t index);

    /// Adds a set of consecutive points to the profile.
    void AddPoints(const PointVec &points);

=======
    /// ending points, with no movable points and a minimum of 2 points.
    Profile(const Point2f &start_point, const Point2f &end_point) :
        Profile(start_point, end_point, PointVec(), 2) {}

    /// Constructor that creates an open profile using the given starting and
    /// ending points, with the given vector of initial movable points and the
    /// given minimum number of points (>= 2).
    Profile(const Point2f &start_point, const Point2f &end_point,
            const PointVec &points, size_t min_count);

    /// Constructor that creates a closed profile with the given (movable)
    /// points and minimum number of movable points.
    Profile(const PointVec &points, size_t min_count);

    /// \name Query
    ///@{

    /// Returns true if all points are in range and there are at least the
    /// required number.
    bool IsValid() const;

    /// Returns true if the Profile is open.
    bool IsOpen() const { return is_open_; }

    /// Returns the minimum number of points for the Profile.
    size_t GetMinPointCount() const { return min_count_; }

    /// Returns the number of Profile points.
    size_t GetPointCount() const { return points_.size(); }

    /// Returns true if the given index refers to a fixed point in an open
    /// Profile.
    bool IsFixedPoint(size_t index) const;

    /// Returns the number of movable Profile points.
    size_t GetMovablePointCount() const {
        return points_.size() - (IsOpen() ? 2 : 0);
    }

    /// Returns the vector of Profile points.
    const PointVec & GetPoints() const { return points_; }

    /// Returns a vector containing only movable points. For an open Profile,
    /// this is all points between the fixed end points. For a closed Profile,
    /// this is the same as GetPoints().
    PointVec GetMovablePoints() const;

    /// Returns the location of the point before the indexed point. If the
    /// Profile is open, this asserts if the index is 0. If it is closed, it
    /// returns the last point if the index is 0.
    const Point2f & GetPreviousPoint(size_t index) const;

    /// Returns the location of the point after the indexed point. If the
    /// Profile is open, this asserts if the index is for the last point. If it
    /// is closed, it returns the first point if the index is for the last
    /// point.
    const Point2f & GetNextPoint(size_t index) const;

    ///@}

    /// \name Modification
    ///@{

    /// Changes the position of the indexed point. Asserts if the index is bad
    /// or if the Profile is open and the point is fixed.
    void SetPoint(size_t index, const Point2f &point);

    /// Appends a movable point to to the profile. Note that for an open
    /// Profile this inserts the point just before the fixed end point.
    void AppendPoint(const Point2f &point);

    /// Inserts a point into to the profile at the given index. Asserts if the
    /// index is bad.
    void InsertPoint(size_t index, const Point2f &point);

    /// Removes the indexed point from the profile. Asserts if the index is
    /// bad or refers to a fixed point in an open Profile.
    void RemovePoint(size_t index);

>>>>>>> 0131911d
    ///@}

    /// Equality operator.
    bool operator==(const Profile &p) const;

    /// Inequality operator.
    bool operator!=(const Profile &p) const { return ! (p == *this); }

    /// Converts to a string to help with debugging.
    std::string ToString() const;

  private:
<<<<<<< HEAD
    bool     is_open_;
    size_t   min_count_;          ///< Minimum number of movable points.
    Point2f  start_point_{0, 0};  ///< Fixed start point (if open).
    Point2f  end_point_{0, 0};    ///< Fixed end point (if open).
    PointVec points_;             ///< Movable points.
=======
    bool     is_open_;    ///< True if this is an open Profile.
    size_t   min_count_;  ///< Minimum number of points.
    PointVec points_;     ///< All points in the Profile.
>>>>>>> 0131911d
};<|MERGE_RESOLUTION|>--- conflicted
+++ resolved
@@ -13,15 +13,6 @@
 ///   - An \em open Profile has fixed starting and ending points and any number
 ///     of movable points between them.
 ///   - A \em closed Profile has no fixed points; all points are considered
-<<<<<<< HEAD
-///     movable, and the last point is implicitly connected to the first point.
-///
-/// The constructor used to create the Profile defines whether it is open or
-/// closed. Each of these constructors takes a minimum (movable) point count.
-/// The Profile is not allowed to have fewer movable points than this minimum.
-/// Note that the default constructor creates an invalid, undefined
-/// Profile.
-=======
 ///     movable, and the last point is implicitly connected to the first point
 ///     to form a loop.
 ///
@@ -29,7 +20,6 @@
 /// closed. Each constructor takes a minimum total point count. The Profile is
 /// not allowed to have fewer points than this minimum. Note that the default
 /// constructor creates an invalid, undefined Profile.
->>>>>>> 0131911d
 ///
 /// \ingroup Math
 class Profile {
@@ -41,99 +31,6 @@
     Profile();
 
     /// Constructor that creates an open profile using the given starting and
-<<<<<<< HEAD
-    /// ending points, with no movable points and a minimum of 0 movable
-    /// points.
-    Profile(const Point2f &start_point, const Point2f &end_point) :
-        Profile(start_point, end_point, PointVec(), 0) {}
-
-    /// Constructor that creates an open profile using the given starting and
-    /// ending points, with the given vector of initial movable points and the
-    /// given minimum number of movable points.
-    Profile(const Point2f &start_point, const Point2f &end_point,
-            const PointVec &points, size_t min_count);
-
-    /// Constructor that creates a closed profile with the given (movable)
-    /// points and minimum number of movable points.
-    Profile(const PointVec &points, size_t min_count);
-
-    /// \name Query
-    ///@{
-
-    /// Returns true if all movable points are in range and have at least the
-    /// required number.
-    bool IsValid() const;
-
-    /// Returns true if the Profile is open.
-    bool IsOpen() const { return is_open_; }
-
-    /// Returns the minimum number of movable Profile points passed to the
-    /// constructor.
-    size_t GetMinPointCount() const { return min_count_; }
-
-    /// Returns the fixed starting point for an open Profile. Asserts if the
-    /// Profile is not open.
-    const Point2f & GetStartPoint() const;
-
-    /// Returns the fixed end point for an open Profile. Asserts if the Profile
-    /// is not open.
-    const Point2f & GetEndPoint() const;
-
-    /// Returns the number of movable Profile points.
-    size_t GetPointCount() const { return points_.size(); }
-
-    /// Returns the total number of Profile points, including the fixed start
-    /// and end points for an open Profile.
-    size_t GetTotalPointCount() const {
-        return GetPointCount() + (IsOpen() ? 2 : 0);
-    }
-
-    /// Returns the vector of user-defined profile points (not including the
-    /// start and end points).
-    const PointVec & GetPoints() const { return points_; }
-
-    /// Returns all points in the profile, including the fixed start and end
-    /// points.
-    PointVec GetAllPoints() const;
-
-    /// Returns the location of the point before the indexed movable point. If
-    /// the Profile is open, this may return the fixed start point. If it is
-    /// closed, this may wrap around to the last movable point. Asserts if the
-    /// index is bad.
-    const Point2f & GetPreviousPoint(size_t index) const;
-
-    /// Returns the location of the point after the indexed movable point. If
-    /// the Profile is open, this may return the fixed end point. If it is
-    /// closed, this may wrap around to the first movable point. Asserts if the
-    /// index is bad.
-    const Point2f & GetNextPoint(size_t index) const;
-
-    ///@}
-
-    /// \name Modification
-    ///@{
-
-    /// Adds a movable point to the profile.
-    void AddPoint(const Point2f &p) { points_.push_back(p); }
-
-    /// Sets all the movable points..
-    void SetPoints(const PointVec &points) { points_ = points; }
-
-    /// Sets the indexed movable point. Asserts if the index is bad.
-    void SetPoint(size_t index, const Point2f &point);
-
-    /// Inserts a movable point into to the profile at the given index. Asserts
-    /// if the index is bad.
-    void InsertPoint(size_t index, const Point2f &point);
-
-    /// Removes the indexed movable point from the profile. Asserts if the
-    /// index is bad.
-    void RemovePoint(size_t index);
-
-    /// Adds a set of consecutive points to the profile.
-    void AddPoints(const PointVec &points);
-
-=======
     /// ending points, with no movable points and a minimum of 2 points.
     Profile(const Point2f &start_point, const Point2f &end_point) :
         Profile(start_point, end_point, PointVec(), 2) {}
@@ -213,7 +110,6 @@
     /// bad or refers to a fixed point in an open Profile.
     void RemovePoint(size_t index);
 
->>>>>>> 0131911d
     ///@}
 
     /// Equality operator.
@@ -226,15 +122,7 @@
     std::string ToString() const;
 
   private:
-<<<<<<< HEAD
-    bool     is_open_;
-    size_t   min_count_;          ///< Minimum number of movable points.
-    Point2f  start_point_{0, 0};  ///< Fixed start point (if open).
-    Point2f  end_point_{0, 0};    ///< Fixed end point (if open).
-    PointVec points_;             ///< Movable points.
-=======
     bool     is_open_;    ///< True if this is an open Profile.
     size_t   min_count_;  ///< Minimum number of points.
     PointVec points_;     ///< All points in the Profile.
->>>>>>> 0131911d
 };